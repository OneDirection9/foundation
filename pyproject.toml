--- conflicted
+++ resolved
@@ -1,4 +1,3 @@
-<<<<<<< HEAD
 [build-system]
 requires = ["flit_core"]
 build-backend = "flit_core.buildapi"
@@ -91,86 +90,4 @@
 junit_suite_name = "pytest"
 filterwarnings = [
     "ignore::DeprecationWarning"
-=======
-[tool.poetry]
-name = "Foundation"
-version = "0.0.1"
-description = "Fundation"
-authors = ["Your Name <you@example.com>"]
-exclude = ["tests"]
-packages = [
-    { include = "foundation" }
-]
-
-[tool.poetry.dependencies]
-# Reference: https://python-poetry.org/docs/
-python = ">=3.9, <3.10"
-coloredlogs = "^15.0.0"
-six = "~1.16.0"
-tabulate = "~0.9.0"
-
-[tool.poetry.group.dev.dependencies]
-flake8 = "5.0.4"
-flake8-bugbear = "*"
-flake8-comprehensions = "*"
-isort = "5.10.1"
-black = "22.10.0"
-pre-commit = "2.20.0"
-genbadge = {version = "^1.1.0", extras = ["coverage", "tests"]}
-pytest = "^6.2.5"
-pytest-cov = "^4.0.0"
-pytest-xdist = {version = "^2.5.0", extras = ["psutil"]}
-
-[tool.black]
-# Reference: https://github.com/psf/black
-line-length = 100
-include = '\.pyi?$'
-exclude = '''
-(
-  /(
-      \.eggs         # exclude a few common directories in the
-    | \.git          # root of the project
-    | \.hg
-    | \.mypy_cache
-    | \.tox
-    | \.venv
-    | _build
-    | buck-out
-    | build
-    | dist
-  )/
-)
-'''
-
-[tool.isort]
-# Reference: https://github.com/PyCQA/isort
-profile = "black"
-line_length = 100
-multi_line_output = 3
-include_trailing_comma = true
-default_section= "FIRSTPARTY"
-sections= ["FUTURE", "STDLIB", "THIRDPARTY", "FIRSTPARTY", "LOCALFOLDER"]
-no_lines_before = ["STDLIB", "LOCALFOLDER"]
-
-[tool.pytest.ini_options]
-# Reference: https://docs.pytest.org/
-addopts = "--cov-report html:.out/htmlcov --cov-report term --cov-report xml:.out/coverage.xml --cov foundation"
-testpaths = [
-    "tests",
-]
-
-[tool.coverage.html]
-directory = ".out/htmlcov"
-
-[tool.coverage.run]
-source = ["foundation"]
-omit = ["tests/*"]
-
-[tool.coverage.report]
-# Regexes for lines to exclude from consideration
-exclude_lines = [
-    "pragma: no cover", # Have to re-enable the standard pragma
-    "if __name__ == .__main__.:", # Don't complain about code within main
-    "def main[(]"
->>>>>>> 67704f0e
 ]